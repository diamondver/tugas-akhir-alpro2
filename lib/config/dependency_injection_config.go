package config

import (
	"tugas-besar/lib/controllers"
	"tugas-besar/lib/repository"
	"tugas-besar/lib/services"
)

// AppContainer holds references to controllers that have been initialized with
// their required dependencies. It serves as a central access point for all
// properly configured controllers in the application.
type AppContainer struct {
<<<<<<< HEAD
	MainController    *controllers.MainController
	AuthController    *controllers.AuthController
	UserController    *controllers.UserController
	CommentController *controllers.CommentController
=======
	MainController  *controllers.MainController
	AuthController  *controllers.AuthController
	AdminController *controllers.AdminController
>>>>>>> b0d65c44
}

// DependencyConfig initializes and wires all application dependencies.
// It creates service instances and injects them into the appropriate controllers,
// following the dependency injection pattern.
// Returns an AppContainer with all initialized controllers ready for use.
func DependencyConfig() *AppContainer {
	mainService := services.NewMainService()
	mainController := controllers.NewMainController(mainService)
	commentService := services.NewCommentService(repository.NewCommentRepository())
	userService := services.NewUserService(repository.NewUserRepository())

	authService := services.NewAuthService(userService)
	authController := controllers.NewAuthController(authService)
	userController := controllers.NewUserController(userService)
	commentController := controllers.NewCommentController(commentService)

	adminService := services.NewAdminService(userService)
	adminController := controllers.NewAdminController(adminService)

	return &AppContainer{
<<<<<<< HEAD
		MainController:    mainController,
		AuthController:    authController,
		UserController:    userController,
		CommentController: commentController,
=======
		MainController:  mainController,
		AuthController:  authController,
		AdminController: adminController,
>>>>>>> b0d65c44
	}
}<|MERGE_RESOLUTION|>--- conflicted
+++ resolved
@@ -10,16 +10,11 @@
 // their required dependencies. It serves as a central access point for all
 // properly configured controllers in the application.
 type AppContainer struct {
-<<<<<<< HEAD
 	MainController    *controllers.MainController
 	AuthController    *controllers.AuthController
 	UserController    *controllers.UserController
 	CommentController *controllers.CommentController
-=======
-	MainController  *controllers.MainController
-	AuthController  *controllers.AuthController
-	AdminController *controllers.AdminController
->>>>>>> b0d65c44
+	AdminController   *controllers.AdminController
 }
 
 // DependencyConfig initializes and wires all application dependencies.
@@ -41,15 +36,10 @@
 	adminController := controllers.NewAdminController(adminService)
 
 	return &AppContainer{
-<<<<<<< HEAD
 		MainController:    mainController,
 		AuthController:    authController,
 		UserController:    userController,
 		CommentController: commentController,
-=======
-		MainController:  mainController,
-		AuthController:  authController,
 		AdminController: adminController,
->>>>>>> b0d65c44
 	}
 }