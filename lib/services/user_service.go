--- conflicted
+++ resolved
@@ -23,15 +23,12 @@
 
 	// IsUserExists checks if a user with the specified username exists.
 	// Returns true if a user with the given username exists, false otherwise.
-<<<<<<< HEAD
 	IsUserExists(username string) bool
 
 	// UserPage displays the user menu interface and captures the user's selection.
 	// It presents a menu with options for comment management (add/view/edit/delete)
 	// and stores the selected option in the provided parameter.
 	UserPage(chose *string) error
-=======
-	IsUserExists(username string, exceptId int) bool
 
 	// GetAllUsers retrieves all users stored in the system.
 	GetAllUsers(*[255]model.User) error
@@ -45,7 +42,6 @@
 
 	// DeleteUser removes a user from the system.
 	DeleteUser(id int) error
->>>>>>> b0d65c44
 }
 
 // userService implements the UserService interface.
