package services

import (
	"fmt"
	"github.com/fatih/color"
	"github.com/manifoldco/promptui"
	"tugas-besar/lib/helper"
	"tugas-besar/lib/model"
)

// AuthService defines the interface for authentication operations
// in the application, providing methods for user login and registration.
type AuthService interface {
	// Login authenticates a user with the provided credentials.
	// It takes a user model pointer that will be populated with user data on success.
	// Returns an error if authentication fails, nil otherwise.
	Login(user *model.User) error

	// Register handles the user registration process.
	// It collects and validates user information before creating a new account.
	// Returns an error if registration fails, nil otherwise.
	Register() error
}

// authService implements the AuthService interface and handles
// authentication logic by delegating user operations to UserService.
type authService struct {
	userService UserService
}

// NewAuthService creates and returns a new AuthService implementation.
// Parameters:
//   - userService: The UserService implementation to use for user operations
//
// Returns:
//   - AuthService: A new AuthService implementation
func NewAuthService(userService UserService) AuthService {
	return &authService{
		userService: userService,
	}
}

// Login handles the user authentication process.
// It displays a login form, clears the screen, and presents a formatted login interface.
// The method collects user credentials, validates them against stored user data,
// and checks password correctness.
//
// Parameters:
//   - user: A pointer to the User model that will be populated with user data on successful login
//
// Returns:
//   - error: An error if login fails (form interaction, user not found, or incorrect password), nil otherwise
func (service *authService) Login(user *model.User) error {
	var username, password string

	helper.ClearScreen()
	color.Yellow("Main Menu > Login")
	color.Yellow("=========================================")
	color.Yellow("=                LOGIN                  =")
	color.Yellow("=========================================")

	err := loginForm(&username, &password)
	if err != nil {
		return err
	}

	askPrompt := promptui.Prompt{
		Label:     "Do you want to try again?",
		IsConfirm: true,
	}

	err = service.userService.FindUserByUsername(username, user)
	if err != nil {
		color.Red("User not found: %s", username)
		_, err = askPrompt.Run()
		if err != nil {
			return fmt.Errorf("back")
		}

		return fmt.Errorf("continue")
	}

	if user.Password != password {
		color.Red("Password does not match")
		_, err = askPrompt.Run()
		if err != nil {
			return fmt.Errorf("back")
		}

		return fmt.Errorf("continue")
	}

	color.Green("Login successful! Welcome, %s!", user.Username)
	fmt.Scanln()

	return nil
}

// loginForm displays interactive prompts to collect username and password.
// It uses promptui to create formatted input fields with appropriate masking for the password.
//
// Parameters:
//   - username: A pointer to a string that will be populated with the entered username
//   - password: A pointer to a string that will be populated with the entered password
//
// Returns:
//   - error: An error if the prompt interaction fails, nil otherwise
func loginForm(username, password *string) error {
	usernamePrompt := promptui.Prompt{Label: "Username"}
	passwordPrompt := promptui.Prompt{Label: "Password", Mask: '*'}

	usernameInput, err := usernamePrompt.Run()
	if err != nil {
		return err
	}

	passwordInput, err := passwordPrompt.Run()
	if err != nil {
		return err
	}

	*username = usernameInput
	*password = passwordInput

	return nil
}

// Register handles the user registration process.
// It displays a registration form, clears the screen, and presents a formatted registration interface.
// The method collects user credentials, validates password confirmation,
// and creates a new user account.
//
// Returns:
//   - error: An error if registration fails (form interaction, password mismatch,
//     or user creation error), nil otherwise
func (service *authService) Register() error {
	var username, password, confirmPassword string

	helper.ClearScreen()
	color.Yellow("Main Menu > Register")
	color.Yellow("=========================================")
	color.Yellow("=                REGISTER               =")
	color.Yellow("=========================================")

	err := registerForm(&username, &password, &confirmPassword)
	if err != nil {
		return err
	}

<<<<<<< HEAD
	if service.userService.IsUserExists(username, -1) {
		return fmt.Errorf("user with username %s already exists", username)
	}

	if password != confirmPassword {
		return fmt.Errorf("password does not match")
=======
	askPrompt := promptui.Prompt{
		Label:     "Do you want to try again?",
		IsConfirm: true,
	}

	if service.userService.IsUserExists(username) {
		color.Red("User with username %s already exists", username)
		_, err = askPrompt.Run()
		if err != nil {
			return fmt.Errorf("back")
		}

		return fmt.Errorf("continue")
	}

	if password != confirmPassword {
		color.Red("Password does not match")
		_, err = askPrompt.Run()
		if err != nil {
			return fmt.Errorf("back")
		}

		return fmt.Errorf("continue")
>>>>>>> a3afe3b1
	}

	err = service.userService.CreateUser(&model.User{
		Username: username,
		Password: password,
	})
	if err != nil {
		return err
	}

	return nil
}

// registerForm displays interactive prompts to collect registration information.
// It uses promptui to create formatted input fields with appropriate masking for passwords.
//
// Parameters:
//   - username: A pointer to a string that will be populated with the entered username
//   - password: A pointer to a string that will be populated with the entered password
//   - confirmPassword: A pointer to a string that will be populated with the password confirmation
//
// Returns:
//   - error: An error if the prompt interaction fails, nil otherwise
func registerForm(username, password, confirmPassword *string) error {
	usernamePrompt := promptui.Prompt{Label: "Username"}
	passwordPrompt := promptui.Prompt{Label: "Password", Mask: '*'}
	confirmPasswordPrompt := promptui.Prompt{Label: "Confirm Password", Mask: '*'}

	usernameInput, err := usernamePrompt.Run()
	if err != nil {
		return err
	}

	passwordInput, err := passwordPrompt.Run()
	if err != nil {
		return err
	}

	confirmPasswordInput, err := confirmPasswordPrompt.Run()
	if err != nil {
		return err
	}

	*username = usernameInput
	*password = passwordInput
	*confirmPassword = confirmPasswordInput

	return nil
}<|MERGE_RESOLUTION|>--- conflicted
+++ resolved
@@ -147,20 +147,12 @@
 		return err
 	}
 
-<<<<<<< HEAD
-	if service.userService.IsUserExists(username, -1) {
-		return fmt.Errorf("user with username %s already exists", username)
-	}
-
-	if password != confirmPassword {
-		return fmt.Errorf("password does not match")
-=======
 	askPrompt := promptui.Prompt{
 		Label:     "Do you want to try again?",
 		IsConfirm: true,
 	}
 
-	if service.userService.IsUserExists(username) {
+	if service.userService.IsUserExists(username, -1) {
 		color.Red("User with username %s already exists", username)
 		_, err = askPrompt.Run()
 		if err != nil {
@@ -178,7 +170,6 @@
 		}
 
 		return fmt.Errorf("continue")
->>>>>>> a3afe3b1
 	}
 
 	err = service.userService.CreateUser(&model.User{
